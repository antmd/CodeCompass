define([
  'codecompass/model',
  'codecompass/viewHandler',
  'codecompass/util'],
function (model, viewHandler, util) {

  model.addService('cppservice', 'CppService', LanguageServiceClient);

  function createTagLabels(tags) {
    var label = '';

    if (!tags)
      return label;

    if (tags.indexOf('static') > -1)
      label += '<span class="tag tag-static" title="Static">S</span>';
    if (tags.indexOf('constructor') > -1)
      label += '<span class="tag tag-constructor" title="Constructor">C</span>';
    if (tags.indexOf('destructor') > -1)
      label += '<span class="tag tag-destructor" title="Destructor">D</span>';
    if (tags.indexOf('implicit') > -1)
      label += '<span class="tag tag-implicit" title="Implicit">I</span>';
    if (tags.indexOf('inherited') > -1)
      label += '<span class="tag tag-inherited" title="Inherited">I</span>';
    if (tags.indexOf('virtual') > -1)
      label += '<span class="tag tag-virtual" title="Virtual">V</span>';
    if (tags.indexOf('global') > -1)
      label += '<span class="tag tag-global" title="Global">G</span>';

    return label;
  }

  function createReferenceCountLabel(label, count) {
    return label + '<span class="reference-count">(' + count + ')</span>';
  }

  function createLabel(astNodeInfo, props) {
    var labelClass = '';

    if (astNodeInfo.tags.indexOf('implicit') > -1)
      labelClass = 'label-implicit';

    var labelValue = astNodeInfo.astNodeValue;
    if (astNodeInfo.symbolType === 'Function' && props)
    {
      // TODO: This "if" won't be necessary when the parser is fixed. Currently
      // no signature is generated for implicit functions.
      if (props['Signature'])
        labelValue = props['Signature'];
    }

    var label = createTagLabels(astNodeInfo.tags)
      + '<span class="' + labelClass + '">'
      + astNodeInfo.range.range.startpos.line   + ':'
      + astNodeInfo.range.range.startpos.column + ': '
      + labelValue
      + '</span>';

    return label;
  }

  function getCssClass(astNodeInfo) {
    var tags = astNodeInfo.tags;

    return tags.indexOf('public')    > -1 ? 'icon-visibility icon-public'  :
           tags.indexOf('private')   > -1 ? 'icon-visibility icon-private' :
           tags.indexOf('protected') > -1 ? 'icon-visibility icon-protected' :
           null;
  }

  function groupReferencesByVisibilities(references, parentNode, nodeInfo) {
    var res = [];
    var visibilities = ['public', 'private', 'protected'];

    visibilities.forEach(function (visibility) {
      var nodes = references.filter(function (reference) {
        return reference.tags.indexOf(visibility) > -1;
      });

      if (!nodes.length)
        return;

      res.push({
        id          : nodeInfo.id + visibility + parentNode.refType,
        name        : createReferenceCountLabel(visibility, nodes.length),
        refType     : parentNode.refType,
        hasChildren : true,
        cssClass    : 'icon-visibility icon-' + visibility,
        getChildren : function () {
          var res = [];

          nodes.forEach(function (reference) {
            res.push({
              id          : visibility + reference.id,
              name        : createLabel(reference),
              refType     : parentNode.refType,
              nodeInfo    : reference,
              hasChildren : false,
              cssClass    : getCssClass(reference)
            });
          });

          return res;
        }
      });
    });

    return res;
  }

  function loadReferenceNodes(parentNode, nodeInfo, refTypes) {
    var res = [];
    var fileGroupsId = [];

    var references = model.cppservice.getReferences(
      nodeInfo.id,
      parentNode.refType);

<<<<<<< HEAD
    if (parentNode.refType === refTypes['Method'] ||
        parentNode.refType === refTypes['Data member'])
      return groupReferencesByVisibilities(references, parentNode, nodeInfo);
=======
    // For functions we get the properties because for these nodes we show their
    // signatures which can be gathered from properties.
    if (references[0] && references[0].symbolType === 'Function')
      var nodesProps = model.cppservice.getProperties(
        references.map(function (ref) { return ref.id; }));
>>>>>>> 8e91ad0b

    references.forEach(function (reference) {
      var props = nodesProps ? nodesProps[reference.id] : null;

      if (parentNode.refType === refTypes['Caller'] ||
          parentNode.refType === refTypes['Usage']) {

        //--- Group nodes by file name ---//

        var fileId = reference.range.file;
        if (fileGroupsId[fileId])
          return;

        fileGroupsId[fileId] = parentNode.refType + fileId + reference.id;

        var referenceInFile = references.filter(function (reference) {
          return reference.range.file === fileId;
        });

        var fileInfo = model.project.getFileInfo(fileId);
        res.push({
          id          : fileGroupsId[fileId],
          name        : createReferenceCountLabel(
                          fileInfo.name, referenceInFile.length),
          refType     : parentNode.refType,
          hasChildren : true,
          cssClass    : util.getIconClass(fileInfo.path),
          getChildren : function () {
            var that = this;
            var res = [];

            referenceInFile.forEach(function (reference) {
              if (parentNode.refType === refTypes['Caller']) {
                res.push({
                  id          : reference.id,
                  name        : createLabel(reference, props),
                  nodeInfo    : reference,
                  refType     : parentNode.refType,
                  cssClass    : 'icon icon-Method',
                  hasChildren : true,
                  getChildren : function () {
                    var res = [];

                    //--- Recursive Node ---//

                    var refCount = model.cppservice.getReferenceCount(
                      reference.id, parentNode.refType);

                    if (refCount)
                      res.push({
                        id          : 'Caller-' + reference.id,
                        name        : createReferenceCountLabel(
                                        parentNode.name, refCount),
                        nodeInfo    : reference,
                        refType     : parentNode.refType,
                        cssClass    : parentNode.cssClass,
                        hasChildren : true,
                        getChildren : parentNode.getChildren
                      });

                    //--- Call ---//

                    var calls = model.cppservice.getReferences(
                      this.nodeInfo.id,
                      refTypes['This calls']);

                    calls.forEach(function (call) {
                      if (call.mangledNameHash ===
                          nodeInfo.mangledNameHash)
                        res.push({
                          name        : createLabel(call, props),
                          refType     : parentNode.refType,
                          nodeInfo    : call,
                          hasChildren : false,
                          cssClass    : getCssClass(call)
                        });
                    });
                    return res;
                  }
                });
              } else if (parentNode.refType === refTypes['Usage']) {
                res.push({
                  id          : fileGroupsId[fileId] + reference.id,
                  name        : createLabel(reference, props),
                  refType     : parentNode.refType,
                  nodeInfo    : reference,
                  hasChildren : false,
                  cssClass    : getCssClass(reference)
                });
              }
            });
            return res;
          }
        });
      } else {
        res.push({
          name        : createLabel(reference, props),
          refType     : parentNode.refType,
          nodeInfo    : reference,
          hasChildren : false,
          cssClass    : getCssClass(reference)
        });
      }
    });

    return res;
  }

  /**
   * This function returns file references children.
   * @param parentNode Reference type node in Info Tree.
   */
  function loadFileReferenceNodes(parentNode) {
    var res = [];

    var references = model.cppservice.getFileReferences(
      parentNode.nodeInfo.id,
      parentNode.refType);

    // For functions we get the properties because for these nodes we show their
    // signatures which can be gathered from properties.
    if (references[0] && references[0].symbolType === 'Function')
      var nodesProps = model.cppservice.getProperties(
        references.map(function (ref) { return ref.id; }));

    references.forEach(function (reference) {
      var props = nodesProps ? nodesProps[reference.id] : null;

      res.push({
        name        : createLabel(reference, props),
        refType     : parentNode.refType,
        nodeInfo    : reference,
        hasChildren : false,
        cssClass    : getCssClass(reference)
      });
    });

    return res;
  }

  function createRootNode(elementInfo) {
    var rootLabel
      = '<span class="root label">'
      + (elementInfo instanceof AstNodeInfo
          ? elementInfo.symbolType
          : 'File')
      + '</span>';

    var rootValue
      = '<span class="root value">'
      + (elementInfo instanceof AstNodeInfo
          ? elementInfo.astNodeValue
          : elementInfo.name)
      + '</span>';

    var label = createTagLabels(elementInfo.tags)
      + '<span class="root label">'
      + rootLabel + ': ' + rootValue
      + '</span>';

    return {
      id          : 'root',
      name        : label,
      cssClass    : 'icon-info',
      hasChildren : true,
      getChildren : function () {
        return that._store.query({ parent : 'root' });
      }
    };
  }

  var cppInfoTree = {
    render : function (elementInfo) {
      var ret = [];

      ret.push(createRootNode(elementInfo));

      if (elementInfo instanceof AstNodeInfo) {
        //--- Properties ---//

        var nodesProps = model.cppservice.getProperties([elementInfo.id]);
        var props = nodesProps[elementInfo.id];

        for (var propName in props) {
          var propId = propName.replace(/ /g, '-');
          var label
            = '<span class="label">' + propName + '</span>: '
            + '<span class="value">' + props[propName] + '</span>';

          ret.push({
            name        : label,
            parent      : 'root',
            nodeInfo    : elementInfo,
            cssClass    : 'icon-' + propId,
            hasChildren : false
          });
        }

        //--- References ---//

        var refTypes = model.cppservice.getReferenceTypes(elementInfo.id);
        for (var refType in refTypes) {
          var refCount =
            model.cppservice.getReferenceCount(elementInfo.id, refTypes[refType]);

          if (refCount)
            ret.push({
              name        : createReferenceCountLabel(refType, refCount),
              parent      : 'root',
              refType     : refTypes[refType],
              cssClass    : 'icon-' + refType.replace(/ /g, '-'),
              hasChildren : true,
              getChildren : function () {
                return loadReferenceNodes(this, elementInfo, refTypes);
              }
            });
        };

      } else if (elementInfo instanceof FileInfo) {

        //--- File references ---//

        var refTypes = model.cppservice.getFileReferenceTypes(elementInfo.id);
        for (var refType in refTypes) {
          var refCount = model.cppservice.getFileReferenceCount(
            elementInfo.id, refTypes[refType]);

          if (refCount)
            ret.push({
              name        : createReferenceCountLabel(refType, refCount),
              parent      : 'root',
              nodeInfo    : elementInfo,
              refType     : refTypes[refType],
              cssClass    : 'icon-' + refType.replace(/ /g, '-'),
              hasChildren : true,
              getChildren : function () {
                return loadFileReferenceNodes(this);
              }
            });
        };

      }

      return ret;
    }
  };

  viewHandler.registerModule(cppInfoTree, {
    type : viewHandler.moduleType.InfoTree,
    service : model.cppservice
  });
});<|MERGE_RESOLUTION|>--- conflicted
+++ resolved
@@ -116,17 +116,9 @@
       nodeInfo.id,
       parentNode.refType);
 
-<<<<<<< HEAD
     if (parentNode.refType === refTypes['Method'] ||
         parentNode.refType === refTypes['Data member'])
       return groupReferencesByVisibilities(references, parentNode, nodeInfo);
-=======
-    // For functions we get the properties because for these nodes we show their
-    // signatures which can be gathered from properties.
-    if (references[0] && references[0].symbolType === 'Function')
-      var nodesProps = model.cppservice.getProperties(
-        references.map(function (ref) { return ref.id; }));
->>>>>>> 8e91ad0b
 
     references.forEach(function (reference) {
       var props = nodesProps ? nodesProps[reference.id] : null;
