# Generate ODB files from sources
# @return ODB_CXX_SOURCES - odb cxx source files
function(generate_odb_files _src)
  foreach(_file ${_src})
    get_filename_component(_dir ${_file} DIRECTORY)

    string(REPLACE ".h" "-odb.cxx" _cxx ${_file})
    string(REPLACE ".h" "-odb.hxx" _hxx ${_file})
    string(REPLACE ".h" "-odb.ixx" _ixx ${_file})
    string(REPLACE ".h" "-odb.sql" _sql ${_file})

    add_custom_command(
      OUTPUT
        ${CMAKE_CURRENT_SOURCE_DIR}/${_cxx}
        ${CMAKE_CURRENT_SOURCE_DIR}/${_hxx}
        ${CMAKE_CURRENT_SOURCE_DIR}/${_ixx}
        ${CMAKE_CURRENT_SOURCE_DIR}/${_sql}
      COMMAND
        ${ODB} ${ODBFLAGS}
        -o ${CMAKE_CURRENT_SOURCE_DIR}/${_dir}
        -I ${CMAKE_CURRENT_SOURCE_DIR}/include
        -I ${CMAKE_SOURCE_DIR}/model/include
        -I ${CMAKE_SOURCE_DIR}/util/include
        ${CMAKE_CURRENT_SOURCE_DIR}/${_file}
      DEPENDS
        ${CMAKE_CURRENT_SOURCE_DIR}/${_file}
      COMMENT "Building odb for ${_file}")
      
    list(APPEND SOURCES ${_cxx})
  endforeach(_file)

  set(ODB_CXX_SOURCES ${SOURCES} PARENT_SCOPE)
endfunction(generate_odb_files)

<<<<<<< HEAD
# Generate thrift source files
# @parameter _thriftFiles - List of thrift files
# @parameter _languages   - List of languages
# @parameter _dependeny   - Dependency target
function(generate_thrift_files _thriftFiles _languages _dependeny)
  if(NOT TARGET ${_dependeny})
    message(ERROR "${_dependency} is not a target!")
  endif()
  foreach(_language ${_languages})
    foreach(_thriftFile ${_thriftFiles})
      get_filename_component(_thriftFileName ${_thriftFile} NAME_WE)
      add_custom_command(
        OUTPUT
          ${CMAKE_CURRENT_SOURCE_DIR}/gen-${_language}
        COMMAND
          thrift --gen ${_language} -o ${CMAKE_CURRENT_SOURCE_DIR} ${_thriftFile}
        DEPENDS
          ${_thriftFile}
        COMMENT "Generate thrift for ${_thriftFile}")

      set(_thriftTarget generate_${_thriftFileName}_${_language}_thrift_files)
      add_custom_target(${_thriftTarget}
        DEPENDS
          ${CMAKE_CURRENT_SOURCE_DIR}/gen-${_language})
      add_dependencies(${_dependeny} ${_thriftTarget})
    endforeach()
  endforeach()
endfunction(generate_thrift_files)
=======
# add new odb static library
function(add_odb_library _name)
	add_library(${_name} STATIC ${ARGN})
	target_compile_options(${_name} PUBLIC -Wno-unknown-pragmas)
	target_link_libraries(${_name} ${ODB_LIBRARIES})
endfunction(add_odb_library)
>>>>>>> 8cae758f
<|MERGE_RESOLUTION|>--- conflicted
+++ resolved
@@ -32,7 +32,13 @@
   set(ODB_CXX_SOURCES ${SOURCES} PARENT_SCOPE)
 endfunction(generate_odb_files)
 
-<<<<<<< HEAD
+# add new odb static library
+function(add_odb_library _name)
+	add_library(${_name} STATIC ${ARGN})
+	target_compile_options(${_name} PUBLIC -Wno-unknown-pragmas)
+	target_link_libraries(${_name} ${ODB_LIBRARIES})
+endfunction(add_odb_library)
+
 # Generate thrift source files
 # @parameter _thriftFiles - List of thrift files
 # @parameter _languages   - List of languages
@@ -60,12 +66,4 @@
       add_dependencies(${_dependeny} ${_thriftTarget})
     endforeach()
   endforeach()
-endfunction(generate_thrift_files)
-=======
-# add new odb static library
-function(add_odb_library _name)
-	add_library(${_name} STATIC ${ARGN})
-	target_compile_options(${_name} PUBLIC -Wno-unknown-pragmas)
-	target_link_libraries(${_name} ${ODB_LIBRARIES})
-endfunction(add_odb_library)
->>>>>>> 8cae758f
+endfunction(generate_thrift_files)